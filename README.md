--- conflicted
+++ resolved
@@ -22,8 +22,6 @@
 - 📖 Google Scholar paper tracking and crawling
 - 🔬 Paper recommendation based on research interests
 - 📝 Contextual paper summarization with related research
-<<<<<<< HEAD
-=======
 
 ## New Features: Paper Recommendation and Summary
 
@@ -51,7 +49,6 @@
 - Include contextual information from related papers in the lab collection
 - Draw insights from both lab papers and recommended papers
 - Provide academic-style summaries with key findings, methodologies, and relationships to existing research
->>>>>>> 1628ac5c
 
 ## New Features: Paper Recommendation and Summary
 
@@ -140,12 +137,8 @@
 │   ├── tools/               # Tool implementations
 │   │   ├── sqlite.py        # Entity database operations
 │   │   ├── chromadb.py      # Vector database operations
-<<<<<<< HEAD
 │   │   ├── paper_crawler.py # Paper collection and recommendation tools
 │   │   └── linkedin_publisher.py # LinkedIn posting automation
-=======
-│   │   └── paper_crawler.py # Paper collection and recommendation tools
->>>>>>> 1628ac5c
 │   ├── agent.py             # Core agent implementation
 │   ├── paper_recommendation_agent.py # Specialized paper recommendation agent
 │   ├── data/                # Data storage directory
@@ -161,10 +154,7 @@
 - Python 3.11 or higher
 - OpenAI API key (gpt-4o model for paper summarization and embeddings)
 - Internet connection for accessing Google Scholar and arXiv
-<<<<<<< HEAD
-=======
 - (Optional) GitHub, Slack, or Google credentials for additional features
->>>>>>> 1628ac5c
 
 ## Installation
 
@@ -216,9 +206,6 @@
 2. Run the agent in terminal mode:
 
 ```bash
-<<<<<<< HEAD
-python agent.py
-=======
 uv run stateful-agent deploy-agent --file agent.py --mode terminal
 ```
 
@@ -226,7 +213,6 @@
 
 ```bash
 uv run stateful-agent deploy-agent --file agent.py --mode web
->>>>>>> 1628ac5c
 ```
 
 3. Example interactions:
@@ -249,7 +235,6 @@
 
 # Stay updated with the lab
 > Check new papers for vision_research_lab
-<<<<<<< HEAD
 
 # Get paper recommendations
 > Recommend 5 papers from the last 30 days related to vision_research_lab
@@ -257,21 +242,10 @@
 # Generate a paper summary
 > Summarize the latest paper by Haozhi Qi from vision_research_lab
 
-# Share paper summary on LinkedIn
-> Share the paper summary on LinkedIn publicly with appropriate hashtags
-=======
-
-# Get paper recommendations
-> Recommend 5 papers from the last 30 days related to vision_research_lab
-
-# Generate a paper summary
-> Summarize the latest paper by Haozhi Qi from vision_research_lab
-
 > Summarize the latest paper from vision_research_lab
 
 # Delete the lab
 > Delete the lab vision_research_lab
->>>>>>> 1628ac5c
 ```
 
 ## Development
