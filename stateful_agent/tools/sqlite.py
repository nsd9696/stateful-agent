import os
import sqlite3

from dotenv import load_dotenv
from hyperpocket.tool import function_tool

dotenv_path = os.path.join(os.path.dirname(__file__), "..", ".env")
load_dotenv(dotenv_path)


@function_tool
def insert_user_data(
    user_name: str,
    user_date_of_birth: str,
    user_age: int,
    user_email: str,
    user_phone_number: str,
    user_address: str,
    user_city: str,
    user_state: str,
    user_zip_code: str,
    user_country: str,
):
    """
    Insert user data into the database.
    """

    user_name = user_name.lower()
    conn = sqlite3.connect(os.getenv("SQLITE_DB_PATH"))
    cursor = conn.cursor()
    cursor.execute(
        """CREATE TABLE IF NOT EXISTS users
             (user_name text PRIMARY KEY, user_date_of_birth text, user_age integer, user_email text, user_phone_number text, user_address text, user_city text, user_state text, user_zip_code text, user_country text)"""
    )
    try:
        cursor.execute(
            "INSERT INTO users (user_name, user_date_of_birth, user_age, user_email, user_phone_number, user_address, user_city, user_state, user_zip_code, user_country) VALUES (?, ?, ?, ?, ?, ?, ?, ?, ?, ?)",
            (
                user_name,
                user_date_of_birth,
                user_age,
                user_email,
                user_phone_number,
                user_address,
                user_city,
                user_state,
                user_zip_code,
                user_country,
            ),
        )
        conn.commit()
        conn.close()
        return "User data inserted successfully"
    except sqlite3.IntegrityError:
        conn.close()
        return f"User '{user_name}' already exists"


@function_tool
def get_user_data(user_name: str):
    """
    Get user data from the database.
    """
    user_name = user_name.lower()
    conn = sqlite3.connect(os.getenv("SQLITE_DB_PATH"))
    cursor = conn.cursor()
    cursor.execute("SELECT * FROM users WHERE user_name = ?", (user_name,))
    result = cursor.fetchall()
    conn.commit()
    conn.close()
    return result


@function_tool
def create_lab(
    lab_name: str,
    institution: str,
    leader: str,
    members: list,
    research_areas: list,
    website: str = "",
    description: str = "",
):
    """
    Create a new research lab in the database with its information.
    """
    lab_name = lab_name.lower()
    conn = sqlite3.connect(os.getenv("SQLITE_DB_PATH"))
    cursor = conn.cursor()

    # Create labs table if it doesn't exist
    cursor.execute(
        """CREATE TABLE IF NOT EXISTS labs
             (lab_name text PRIMARY KEY, institution text, leader text, website text, description text)"""
    )

    # Create lab_members table if it doesn't exist
    cursor.execute(
        """CREATE TABLE IF NOT EXISTS lab_members
             (lab_name text, member_name text, scholar_url text, PRIMARY KEY (lab_name, member_name))"""
    )

    # Create lab_research_areas table if it doesn't exist
    cursor.execute(
        """CREATE TABLE IF NOT EXISTS lab_research_areas
             (lab_name text, research_area text, PRIMARY KEY (lab_name, research_area))"""
    )

    try:
        # Insert lab basic information
        cursor.execute(
            "INSERT INTO labs (lab_name, institution, leader, website, description) VALUES (?, ?, ?, ?, ?)",
            (lab_name, institution, leader, website, description),
        )

        # Insert lab members
        for member in members:
            name = member.get("name", "")
            scholar_url = member.get("scholar_url", "")
            cursor.execute(
                "INSERT INTO lab_members (lab_name, member_name, scholar_url) VALUES (?, ?, ?)",
                (lab_name, name, scholar_url),
            )

        # Insert research areas
        for area in research_areas:
            cursor.execute(
                "INSERT INTO lab_research_areas (lab_name, research_area) VALUES (?, ?)",
                (lab_name, area),
            )

        conn.commit()
        conn.close()
        return f"Lab '{lab_name}' created successfully"
    except sqlite3.IntegrityError:
        conn.close()
        return f"Lab '{lab_name}' already exists"


@function_tool
def get_lab_info(lab_name: str):
    """
    Get lab information including its members and research areas.
    """
    lab_name = lab_name.lower()
    conn = sqlite3.connect(os.getenv("SQLITE_DB_PATH"))
    cursor = conn.cursor()

    # Get lab basic information
    cursor.execute("SELECT * FROM labs WHERE lab_name = ?", (lab_name,))
    lab_info = cursor.fetchone()

    if not lab_info:
        conn.close()
        return f"Lab '{lab_name}' does not exist"

    # Get lab members
    cursor.execute(
        "SELECT member_name, scholar_url FROM lab_members WHERE lab_name = ?",
        (lab_name,),
    )
    members = cursor.fetchall()

    # Get research areas
    cursor.execute(
        "SELECT research_area FROM lab_research_areas WHERE lab_name = ?", (lab_name,)
    )
    research_areas = cursor.fetchall()

    conn.close()

    return {"lab_info": lab_info, "members": members, "research_areas": research_areas}


@function_tool
def add_lab_member(lab_name: str, member_name: str, scholar_url: str):
    """
    Add a new member to an existing lab.
    """
    lab_name = lab_name.lower()
    conn = sqlite3.connect(os.getenv("SQLITE_DB_PATH"))
    cursor = conn.cursor()

    # Check if lab exists
    cursor.execute("SELECT * FROM labs WHERE lab_name = ?", (lab_name,))
    lab_info = cursor.fetchone()

    if not lab_info:
        conn.close()
        return f"Lab '{lab_name}' does not exist"

    try:
        cursor.execute(
            "INSERT INTO lab_members (lab_name, member_name, scholar_url) VALUES (?, ?, ?)",
            (lab_name, member_name, scholar_url),
        )
        conn.commit()
        conn.close()
        return f"Member '{member_name}' added to lab '{lab_name}' successfully"
    except sqlite3.IntegrityError:
        conn.close()
        return f"Member '{member_name}' already exists in lab '{lab_name}'"


@function_tool
def get_all_labs():
    """
    Get a list of all labs in the database.
    """
    conn = sqlite3.connect(os.getenv("SQLITE_DB_PATH"))
    cursor = conn.cursor()
    cursor.execute("SELECT lab_name FROM labs")
    labs = cursor.fetchall()
    conn.close()
    return labs


@function_tool
def update_lab_website(lab_name: str, website: str):
    """
    Update the website URL for an existing lab.
    """
    lab_name = lab_name.lower()
    conn = sqlite3.connect(os.getenv("SQLITE_DB_PATH"))
    cursor = conn.cursor()

    # Check if lab exists
    cursor.execute("SELECT * FROM labs WHERE lab_name = ?", (lab_name,))
    lab_info = cursor.fetchone()

    if not lab_info:
        conn.close()
        return f"Lab '{lab_name}' does not exist"

    # Update the website
    try:
        cursor.execute(
            "UPDATE labs SET website = ? WHERE lab_name = ?",
            (website, lab_name),
        )
        conn.commit()
        conn.close()
        return f"Website for lab '{lab_name}' updated successfully"
    except sqlite3.Error as e:
        conn.close()
        return f"Error updating website for lab '{lab_name}': {str(e)}"


@function_tool
def update_lab_description(lab_name: str, description: str):
    """
    Update the description for an existing lab.
    """
    lab_name = lab_name.lower()
    conn = sqlite3.connect(os.getenv("SQLITE_DB_PATH"))
    cursor = conn.cursor()

    # Check if lab exists
    cursor.execute("SELECT * FROM labs WHERE lab_name = ?", (lab_name,))
    lab_info = cursor.fetchone()

    if not lab_info:
        conn.close()
        return f"Lab '{lab_name}' does not exist"

    # Update the description
    try:
        cursor.execute(
            "UPDATE labs SET description = ? WHERE lab_name = ?",
            (description, lab_name),
        )
        conn.commit()
        conn.close()
        return f"Description for lab '{lab_name}' updated successfully"
    except sqlite3.Error as e:
        conn.close()
        return f"Error updating description for lab '{lab_name}': {str(e)}"


@function_tool
def add_research_area(lab_name: str, research_area: str):
    """
    Add a new research area to an existing lab.
    """
    lab_name = lab_name.lower()
    conn = sqlite3.connect(os.getenv("SQLITE_DB_PATH"))
    cursor = conn.cursor()

    # Check if lab exists
    cursor.execute("SELECT * FROM labs WHERE lab_name = ?", (lab_name,))
    lab_info = cursor.fetchone()

    if not lab_info:
        conn.close()
        return f"Lab '{lab_name}' does not exist"

    # Add research area
    try:
        cursor.execute(
            "INSERT INTO lab_research_areas (lab_name, research_area) VALUES (?, ?)",
            (lab_name, research_area),
        )
        conn.commit()
        conn.close()
        return f"Research area '{research_area}' added to lab '{lab_name}' successfully"
    except sqlite3.IntegrityError:
        conn.close()
        return f"Research area '{research_area}' already exists for lab '{lab_name}'"
    except sqlite3.Error as e:
        conn.close()
<<<<<<< HEAD
        return f"Error adding research area to lab '{lab_name}': {str(e)}"
=======
        return f"Error adding research area to lab '{lab_name}': {str(e)}"


@function_tool
def delete_lab(lab_name: str):
    """
    Delete a lab and all associated data (members, research areas, papers).
    """
    lab_name = lab_name.lower()
    conn = sqlite3.connect(os.getenv("SQLITE_DB_PATH"))
    cursor = conn.cursor()

    # Check if lab exists
    cursor.execute("SELECT * FROM labs WHERE lab_name = ?", (lab_name,))
    lab_info = cursor.fetchone()

    if not lab_info:
        conn.close()
        return f"Lab '{lab_name}' does not exist"

    try:
        # Delete lab members
        cursor.execute("DELETE FROM lab_members WHERE lab_name = ?", (lab_name,))
        
        # Delete research areas
        cursor.execute("DELETE FROM lab_research_areas WHERE lab_name = ?", (lab_name,))
        
        # Delete papers (if paper_tracking table exists)
        try:
            cursor.execute("DELETE FROM paper_tracking WHERE lab_name = ?", (lab_name,))
        except sqlite3.OperationalError:
            # Table might not exist yet
            pass
            
        # Delete the lab itself
        cursor.execute("DELETE FROM labs WHERE lab_name = ?", (lab_name,))
        
        # Commit changes
        conn.commit()
        conn.close()
        
        return f"Lab '{lab_name}' and all associated data deleted successfully"
    except sqlite3.Error as e:
        conn.close()
        return f"Error deleting lab '{lab_name}': {str(e)}"


def get_db_connection():
    """
    Get a connection to the SQLite database.
    Helper function to standardize connection handling across functions.
    """
    return sqlite3.connect(os.getenv("SQLITE_DB_PATH"))

def migrate_paper_tracking_schema():
    """
    Migrate the paper_tracking table to include an abstract column if it doesn't exist.
    This function should be called at the start of the application to ensure the schema is up to date.
    """
    conn = get_db_connection()
    cursor = conn.cursor()
    
    # Check if abstract column exists
    cursor.execute("PRAGMA table_info(paper_tracking)")
    columns = cursor.fetchall()
    column_names = [column[1] for column in columns]
    
    # Add abstract column if it doesn't exist
    if "abstract" not in column_names:
        try:
            cursor.execute("ALTER TABLE paper_tracking ADD COLUMN abstract TEXT")
            conn.commit()
            print("Added abstract column to paper_tracking table")
        except sqlite3.Error as e:
            print(f"Error adding abstract column: {str(e)}")
    
    conn.close()
>>>>>>> 1628ac5c
<|MERGE_RESOLUTION|>--- conflicted
+++ resolved
@@ -308,84 +308,4 @@
         return f"Research area '{research_area}' already exists for lab '{lab_name}'"
     except sqlite3.Error as e:
         conn.close()
-<<<<<<< HEAD
-        return f"Error adding research area to lab '{lab_name}': {str(e)}"
-=======
-        return f"Error adding research area to lab '{lab_name}': {str(e)}"
-
-
-@function_tool
-def delete_lab(lab_name: str):
-    """
-    Delete a lab and all associated data (members, research areas, papers).
-    """
-    lab_name = lab_name.lower()
-    conn = sqlite3.connect(os.getenv("SQLITE_DB_PATH"))
-    cursor = conn.cursor()
-
-    # Check if lab exists
-    cursor.execute("SELECT * FROM labs WHERE lab_name = ?", (lab_name,))
-    lab_info = cursor.fetchone()
-
-    if not lab_info:
-        conn.close()
-        return f"Lab '{lab_name}' does not exist"
-
-    try:
-        # Delete lab members
-        cursor.execute("DELETE FROM lab_members WHERE lab_name = ?", (lab_name,))
-        
-        # Delete research areas
-        cursor.execute("DELETE FROM lab_research_areas WHERE lab_name = ?", (lab_name,))
-        
-        # Delete papers (if paper_tracking table exists)
-        try:
-            cursor.execute("DELETE FROM paper_tracking WHERE lab_name = ?", (lab_name,))
-        except sqlite3.OperationalError:
-            # Table might not exist yet
-            pass
-            
-        # Delete the lab itself
-        cursor.execute("DELETE FROM labs WHERE lab_name = ?", (lab_name,))
-        
-        # Commit changes
-        conn.commit()
-        conn.close()
-        
-        return f"Lab '{lab_name}' and all associated data deleted successfully"
-    except sqlite3.Error as e:
-        conn.close()
-        return f"Error deleting lab '{lab_name}': {str(e)}"
-
-
-def get_db_connection():
-    """
-    Get a connection to the SQLite database.
-    Helper function to standardize connection handling across functions.
-    """
-    return sqlite3.connect(os.getenv("SQLITE_DB_PATH"))
-
-def migrate_paper_tracking_schema():
-    """
-    Migrate the paper_tracking table to include an abstract column if it doesn't exist.
-    This function should be called at the start of the application to ensure the schema is up to date.
-    """
-    conn = get_db_connection()
-    cursor = conn.cursor()
-    
-    # Check if abstract column exists
-    cursor.execute("PRAGMA table_info(paper_tracking)")
-    columns = cursor.fetchall()
-    column_names = [column[1] for column in columns]
-    
-    # Add abstract column if it doesn't exist
-    if "abstract" not in column_names:
-        try:
-            cursor.execute("ALTER TABLE paper_tracking ADD COLUMN abstract TEXT")
-            conn.commit()
-            print("Added abstract column to paper_tracking table")
-        except sqlite3.Error as e:
-            print(f"Error adding abstract column: {str(e)}")
-    
-    conn.close()
->>>>>>> 1628ac5c
+        return f"Error adding research area to lab '{lab_name}': {str(e)}"