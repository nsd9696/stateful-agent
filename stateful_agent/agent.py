--- conflicted
+++ resolved
@@ -1,15 +1,5 @@
 import os
 
-<<<<<<< HEAD
-=======
-from model import StatefulAgentExecutor
-from langchain.agents import AgentExecutor, create_tool_calling_agent
-from langchain.memory import ConversationSummaryMemory
-from langchain_core.prompts import ChatPromptTemplate, MessagesPlaceholder
-from langchain_openai import ChatOpenAI
-from tools.chromadb import create_collection, add_pdf_documents, query_collection
-from tools.sqlite import insert_user_data, get_user_data
->>>>>>> 1628ac5c
 from hyperdock_fileio import initialize_dock as fileio_dock
 from hyperpocket.tool import from_dock
 from hyperpocket_langchain import PocketLangchain
@@ -30,25 +20,10 @@
 from tools.linkedin_publisher import publish_linkedin_post, publish_paper_to_linkedin, search_and_publish_paper
 from tools.paper_scraper import scrape_papers, save_papers_to_db, create_linkedin_post_from_paper
 
-class SimpleStatefulAgent(StatefulAgentExecutor):
-    """A simple stateful agent implementation using LangChain and various tools."""
-    executor: AgentExecutor
 
-    @classmethod
-    def create_agent(cls):
-        """Create and configure a new agent with tools and memory."""
-        with PocketLangchain(
-            tools=[
-                create_collection,
-                insert_user_data,
-                get_user_data,
-                *from_dock(fileio_dock()),
-                add_pdf_documents,
-                query_collection,
-            ],
-        ) as pocket:
+def agent(pocket: PocketLangchain):
+    tools = pocket.get_tools()
 
-<<<<<<< HEAD
     # Use the appropriate API key for the agent
     agent_api_key = os.getenv("OPENAI_API_KEY_AGENT")
     llm = ChatOpenAI(model="gpt-4o", api_key=agent_api_key)
@@ -128,63 +103,8 @@
         response = agent_executor.invoke({"input": user_input})
         # print("langchain agent : ", response["output"]) # Abundant output
         print()
-=======
-            tools = pocket.get_tools()
 
-        llm = ChatOpenAI(model="gpt-4o", api_key=os.getenv("OPENAI_API_KEY"))
 
-        prompt = ChatPromptTemplate.from_messages(
-            [
-                ("placeholder", "{chat_history}"),
-                (
-                    "system",
-                    "You are a tool calling assistant. You can help the user by calling proper tools \
-                    User name should be in the format with out any special characters or spaces",
-                ),
-                ("placeholder", "{chat_history}"),
-                ("user", "{input}"),
-                MessagesPlaceholder(variable_name="agent_scratchpad"),
-            ]
-        )
-
-        # Using ConversationSummaryMemory instead of ConversationBufferMemory
-        memory = ConversationSummaryMemory(
-            llm=llm,
-            memory_key="chat_history",
-            return_messages=True,
-            max_summary_length=1000  # Limit summary length to control token usage
-        )
-        
-        agent = create_tool_calling_agent(llm, tools, prompt)
-        cls.executor = AgentExecutor(
-            agent=agent,
-            tools=tools,
-            memory=memory,
-            verbose=True,
-            handle_parsing_errors=True,
-        )
-
-        return cls
->>>>>>> 1628ac5c
-
-    @classmethod
-    def terminal_mode(cls, executor: AgentExecutor | None = None):
-        """Run the agent in terminal mode for interactive user input."""
-        executor = executor or cls.executor
-        print("\n\n\n")
-        print("Hello, this is langchain agent.")
-        while True:
-            print("user(q to quit) : ", end="")
-            user_input = input()
-            if user_input == "q":
-                print("Good bye!")
-                break
-                
-            response = executor.invoke({"input": user_input})
-            print("langchain agent : ", response["output"])
-            print()
-
-<<<<<<< HEAD
 if __name__ == "__main__":
     with PocketLangchain(
         tools=[
@@ -216,11 +136,4 @@
             create_linkedin_post_from_paper,
         ],
     ) as pocket:
-        agent(pocket)
-=======
-# if __name__ == "__main__":
-#     agent_executor = SimpleStatefulAgent.create_agent()
-#     agent_executor.terminal_mode()  # Uses class executor
-    # Or alternatively:
-    # SimpleStatefulAgent.terminal_mode(agent_executor.executor)  # Uses provided executor
->>>>>>> 1628ac5c
+        agent(pocket)